/* -*- Mode: C; tab-width: 4; indent-tabs-mode: nil; c-basic-offset: 4 -*- */

/*  Fluent Bit
 *  ==========
 *  Copyright (C) 2015-2022 The Fluent Bit Authors
 *
 *  Licensed under the Apache License, Version 2.0 (the "License");
 *  you may not use this file except in compliance with the License.
 *  You may obtain a copy of the License at
 *
 *      http://www.apache.org/licenses/LICENSE-2.0
 *
 *  Unless required by applicable law or agreed to in writing, software
 *  distributed under the License is distributed on an "AS IS" BASIS,
 *  WITHOUT WARRANTIES OR CONDITIONS OF ANY KIND, either express or implied.
 *  See the License for the specific language governing permissions and
 *  limitations under the License.
 */

#include <fluent-bit/flb_output_plugin.h>
#include <fluent-bit/flb_snappy.h>
#include <fluent-bit/flb_metrics.h>
#include <fluent-bit/flb_time.h>
#include <fluent-bit/flb_kv.h>
#include <fluent-bit/flb_pack.h>
#include <fluent-bit/flb_log_event_decoder.h>

#include <cfl/cfl.h>
#include <jansson.h>
#include <fluent-otel-proto/fluent-otel.h>

#include <cmetrics/cmetrics.h>
#include <fluent-bit/flb_gzip.h>
#include <cmetrics/cmt_encode_opentelemetry.h>

#include <ctraces/ctraces.h>
#include <ctraces/ctr_decode_msgpack.h>

extern cfl_sds_t cmt_encode_opentelemetry_create(struct cmt *cmt);
extern void cmt_encode_opentelemetry_destroy(cfl_sds_t text);

#include "opentelemetry.h"
#include "opentelemetry_conf.h"

static inline Opentelemetry__Proto__Common__V1__AnyValue *msgpack_object_to_otlp_any_value(struct msgpack_object *o);

static inline void otlp_any_value_destroy(Opentelemetry__Proto__Common__V1__AnyValue *value);
static inline void otlp_kvarray_destroy(Opentelemetry__Proto__Common__V1__KeyValue **kvarray, size_t entry_count);
static inline void otlp_kvpair_destroy(Opentelemetry__Proto__Common__V1__KeyValue *kvpair);
static inline void otlp_kvlist_destroy(Opentelemetry__Proto__Common__V1__KeyValueList *kvlist);
static inline void otlp_array_destroy(Opentelemetry__Proto__Common__V1__ArrayValue *array);

static inline void otlp_kvarray_destroy(Opentelemetry__Proto__Common__V1__KeyValue **kvarray, size_t entry_count)
{
    size_t index;

    if (kvarray != NULL) {
        for (index = 0 ; index < entry_count ; index++) {
            if (kvarray[index] != NULL) {
                otlp_kvpair_destroy(kvarray[index]);
                kvarray[index] = NULL;
            }
        }

        flb_free(kvarray);
    }
}

static inline void otlp_kvpair_destroy(Opentelemetry__Proto__Common__V1__KeyValue *kvpair)
{
    if (kvpair != NULL) {
        if (kvpair->key != NULL) {
            flb_free(kvpair->key);
        }

        if (kvpair->value != NULL) {
            otlp_any_value_destroy(kvpair->value);
        }

        flb_free(kvpair);
    }
}

static inline void otlp_kvlist_destroy(Opentelemetry__Proto__Common__V1__KeyValueList *kvlist)
{
    size_t index;

    if (kvlist != NULL) {
        if (kvlist->values != NULL) {
            for (index = 0 ; index < kvlist->n_values ; index++) {
                otlp_kvpair_destroy(kvlist->values[index]);
            }

            flb_free(kvlist->values);
        }

        flb_free(kvlist);
    }
}

static inline void otlp_array_destroy(Opentelemetry__Proto__Common__V1__ArrayValue *array)
{
    size_t index;

    if (array != NULL) {
        if (array->values != NULL) {
            for (index = 0 ; index < array->n_values ; index++) {
                otlp_any_value_destroy(array->values[index]);
            }

            flb_free(array->values);
        }

        flb_free(array);
    }
}

static inline void otlp_any_value_destroy(Opentelemetry__Proto__Common__V1__AnyValue *value)
{
    if (value != NULL) {
        if (value->value_case == OPENTELEMETRY__PROTO__COMMON__V1__ANY_VALUE__VALUE_STRING_VALUE) {
            if (value->string_value != NULL) {
                flb_free(value->string_value);
            }
        }
        else if (value->value_case == OPENTELEMETRY__PROTO__COMMON__V1__ANY_VALUE__VALUE_ARRAY_VALUE) {
            if (value->array_value != NULL) {
                otlp_array_destroy(value->array_value);
            }
        }
        else if (value->value_case == OPENTELEMETRY__PROTO__COMMON__V1__ANY_VALUE__VALUE_KVLIST_VALUE) {
            if (value->kvlist_value != NULL) {
                otlp_kvlist_destroy(value->kvlist_value);
            }
        }
        else if (value->value_case == OPENTELEMETRY__PROTO__COMMON__V1__ANY_VALUE__VALUE_BYTES_VALUE) {
            if (value->bytes_value.data != NULL) {
                flb_free(value->bytes_value.data);
            }
        }

        value->string_value = NULL;

        flb_free(value);
    }
}

static int http_post(struct opentelemetry_context *ctx,
                     const void *body, size_t body_len,
                     const char *tag, int tag_len,
                     const char *uri)
{
    size_t                     final_body_len;
    void                      *final_body;
    int                        compressed;
    int                        out_ret;
    size_t                     b_sent;
    struct flb_connection     *u_conn;
    struct mk_list            *head;
    int                        ret;
    struct flb_slist_entry    *key;
    struct flb_slist_entry    *val;
    struct flb_config_map_val *mv;
    struct flb_http_client    *c;

    compressed = FLB_FALSE;

    u_conn = flb_upstream_conn_get(ctx->u);

    if (u_conn == NULL) {
        flb_plg_error(ctx->ins,
                      "no upstream connections available to %s:%i",
                      ctx->u->tcp_host,
                      ctx->u->tcp_port);

        return FLB_RETRY;
    }

    if (ctx->compress_gzip) {
        ret = flb_gzip_compress((void *) body, body_len,
                                &final_body, &final_body_len);

        if (ret == 0) {
            compressed = FLB_TRUE;
        } else {
            flb_plg_error(ctx->ins, "cannot gzip payload, disabling compression");
        }
    } else {
        final_body = (void *) body;
        final_body_len = body_len;
    }

    /* Create HTTP client context */
    c = flb_http_client(u_conn, FLB_HTTP_POST, uri,
                        final_body, final_body_len,
                        ctx->host, ctx->port,
                        ctx->proxy, 0);

    if (c == NULL) {
        flb_plg_error(ctx->ins, "error initializing http client");

        if (compressed) {
            flb_free(final_body);
        }

        flb_upstream_conn_release(u_conn);

        return FLB_RETRY;
    }

    if (c->proxy.host != NULL) {
        flb_plg_debug(ctx->ins, "[http_client] proxy host: %s port: %i",
                      c->proxy.host, c->proxy.port);
    }

    /* Allow duplicated headers ? */
    flb_http_allow_duplicated_headers(c, FLB_FALSE);

    /*
     * Direct assignment of the callback context to the HTTP client context.
     * This needs to be improved through a more clean API.
     */
    c->cb_ctx = ctx->ins->callback;

    flb_http_add_header(c,
                        FLB_OPENTELEMETRY_CONTENT_TYPE_HEADER_NAME,
                        sizeof(FLB_OPENTELEMETRY_CONTENT_TYPE_HEADER_NAME) - 1,
                        FLB_OPENTELEMETRY_MIME_PROTOBUF_LITERAL,
                        sizeof(FLB_OPENTELEMETRY_MIME_PROTOBUF_LITERAL) - 1);

    /* Basic Auth headers */
    if (ctx->http_user != NULL &&
        ctx->http_passwd != NULL) {
        flb_http_basic_auth(c, ctx->http_user, ctx->http_passwd);
    }

    flb_http_add_header(c, "User-Agent", 10, "Fluent-Bit", 10);

    flb_config_map_foreach(head, mv, ctx->headers) {
        key = mk_list_entry_first(mv->val.list, struct flb_slist_entry, _head);
        val = mk_list_entry_last(mv->val.list, struct flb_slist_entry, _head);

        flb_http_add_header(c,
                            key->str, flb_sds_len(key->str),
                            val->str, flb_sds_len(val->str));
    }

    if (compressed) {
        flb_http_set_content_encoding_gzip(c);
    }

    ret = flb_http_do(c, &b_sent);

    if (ret == 0) {
        /*
         * Only allow the following HTTP status:
         *
         * - 200: OK
         * - 201: Created
         * - 202: Accepted
         * - 203: no authorative resp
         * - 204: No Content
         * - 205: Reset content
         *
         */
        if (c->resp.status < 200 || c->resp.status > 205) {
            if (ctx->log_response_payload &&
                c->resp.payload != NULL &&
                c->resp.payload_size > 0) {
                flb_plg_error(ctx->ins, "%s:%i, HTTP status=%i\n%.*s",
                              ctx->host, ctx->port,
                              c->resp.status,
                              (int) c->resp.payload_size,
                              c->resp.payload);
            }
            else {
                flb_plg_error(ctx->ins, "%s:%i, HTTP status=%i",
                              ctx->host, ctx->port, c->resp.status);
            }

            out_ret = FLB_RETRY;
        }
        else {
            if (ctx->log_response_payload &&
                c->resp.payload != NULL &&
                c->resp.payload_size > 0) {
                flb_plg_info(ctx->ins, "%s:%i, HTTP status=%i\n%.*s",
                             ctx->host, ctx->port,
                             c->resp.status,
                             (int) c->resp.payload_size,
                             c->resp.payload);
            }
            else {
                flb_plg_info(ctx->ins, "%s:%i, HTTP status=%i",
                             ctx->host, ctx->port,
                             c->resp.status);
            }

            out_ret = FLB_OK;
        }
    }
    else {
        flb_plg_error(ctx->ins, "could not flush records to %s:%i (http_do=%i)",
                      ctx->host, ctx->port, ret);

        out_ret = FLB_RETRY;
    }

    if (compressed) {
        flb_free(final_body);
    }

    /* Destroy HTTP client context */
    flb_http_client_destroy(c);

    /* Release the TCP connection */
    flb_upstream_conn_release(u_conn);

    return out_ret;
}

static void append_labels(struct opentelemetry_context *ctx,
                          struct cmt *cmt)
{
    struct flb_kv *kv;
    struct mk_list *head;

    mk_list_foreach(head, &ctx->kv_labels) {
        kv = mk_list_entry(head, struct flb_kv, _head);
        cmt_label_add(cmt, kv->key, kv->val);
    }
}

static void clear_array(Opentelemetry__Proto__Logs__V1__LogRecord **logs,
                        size_t log_count)
{
    size_t index;

    if (logs == NULL){
        return;
    }

    for (index = 0 ; index < log_count ; index++) {
        if (logs[index]->body != NULL) {
            otlp_any_value_destroy(logs[index]->body);
            
            logs[index]->body = NULL;
        }

        if (logs[index]->attributes != NULL) {
            otlp_kvarray_destroy(logs[index]->attributes,
                                 logs[index]->n_attributes);
                                 
            logs[index]->attributes = NULL;
        }
    }
}

static Opentelemetry__Proto__Common__V1__ArrayValue *otlp_array_value_initialize(size_t entry_count)
{
    Opentelemetry__Proto__Common__V1__ArrayValue *value;

    value = flb_calloc(1, sizeof(Opentelemetry__Proto__Common__V1__ArrayValue));

    if (value != NULL) {
        opentelemetry__proto__common__v1__array_value__init(value);

        if (entry_count > 0) {
            value->values = \
                flb_calloc(entry_count,
                       sizeof(Opentelemetry__Proto__Common__V1__AnyValue *));

            if (value->values == NULL) {
                flb_free(value);

                value = NULL;
            }
            else {
                value->n_values = entry_count;
            }
        }
    }

    return value;
}

static Opentelemetry__Proto__Common__V1__KeyValue *otlp_kvpair_value_initialize()
{
    Opentelemetry__Proto__Common__V1__KeyValue *value;

    value = flb_calloc(1, sizeof(Opentelemetry__Proto__Common__V1__KeyValue));

    if (value != NULL) {
        opentelemetry__proto__common__v1__key_value__init(value);
    }

    return value;
}

static Opentelemetry__Proto__Common__V1__KeyValueList *otlp_kvlist_value_initialize(size_t entry_count)
{
    Opentelemetry__Proto__Common__V1__KeyValueList *value;

    value = flb_calloc(1, sizeof(Opentelemetry__Proto__Common__V1__KeyValueList));

    if (value != NULL) {
        opentelemetry__proto__common__v1__key_value_list__init(value);

        if (entry_count > 0) {
            value->values = \
                flb_calloc(entry_count,
                       sizeof(Opentelemetry__Proto__Common__V1__KeyValue *));

            if (value->values == NULL) {
                flb_free(value);

                value = NULL;
            }
            else {
                value->n_values = entry_count;
            }
        }
    }

    return value;
}

static Opentelemetry__Proto__Common__V1__AnyValue *otlp_any_value_initialize(int data_type, size_t entry_count)
{
    Opentelemetry__Proto__Common__V1__AnyValue *value;

    value = flb_calloc(1, sizeof(Opentelemetry__Proto__Common__V1__AnyValue));

    if (value == NULL) {
        return NULL;
    }

    opentelemetry__proto__common__v1__any_value__init(value);

    if (data_type == MSGPACK_OBJECT_STR) {
        value->value_case = OPENTELEMETRY__PROTO__COMMON__V1__ANY_VALUE__VALUE_STRING_VALUE;
    }
    else if (data_type == MSGPACK_OBJECT_NIL) {
        value->value_case = OPENTELEMETRY__PROTO__COMMON__V1__ANY_VALUE__VALUE__NOT_SET;
    }
    else if (data_type == MSGPACK_OBJECT_BOOLEAN) {
        value->value_case = OPENTELEMETRY__PROTO__COMMON__V1__ANY_VALUE__VALUE_BOOL_VALUE;
    }
    else if (data_type == MSGPACK_OBJECT_POSITIVE_INTEGER || data_type == MSGPACK_OBJECT_NEGATIVE_INTEGER) {
        value->value_case = OPENTELEMETRY__PROTO__COMMON__V1__ANY_VALUE__VALUE_INT_VALUE;
    }
    else if (data_type == MSGPACK_OBJECT_FLOAT32 || data_type == MSGPACK_OBJECT_FLOAT64) {
        value->value_case = OPENTELEMETRY__PROTO__COMMON__V1__ANY_VALUE__VALUE_DOUBLE_VALUE;
    }
    else if (data_type == MSGPACK_OBJECT_ARRAY) {
        value->value_case = OPENTELEMETRY__PROTO__COMMON__V1__ANY_VALUE__VALUE_ARRAY_VALUE;
        value->array_value = otlp_array_value_initialize(entry_count);

        if (value->array_value == NULL) {
            flb_free(value);

            value = NULL;
        }
    }
    else if (data_type == MSGPACK_OBJECT_MAP) {
        value->value_case = OPENTELEMETRY__PROTO__COMMON__V1__ANY_VALUE__VALUE_KVLIST_VALUE;

        value->kvlist_value = otlp_kvlist_value_initialize(entry_count);

        if (value->kvlist_value == NULL) {
            flb_free(value);

            value = NULL;
        }
    }
    else if (data_type == MSGPACK_OBJECT_BIN) {
        value->value_case = OPENTELEMETRY__PROTO__COMMON__V1__ANY_VALUE__VALUE_BYTES_VALUE;
    }
    else {
        flb_free(value);

        value = NULL;
    }

    return value;
}

static inline Opentelemetry__Proto__Common__V1__AnyValue *msgpack_boolean_to_otlp_any_value(struct msgpack_object *o)
{
    Opentelemetry__Proto__Common__V1__AnyValue *result;

    result = otlp_any_value_initialize(MSGPACK_OBJECT_BOOLEAN, 0);

    if (result != NULL) {
        result->bool_value = o->via.boolean;
    }

    return result;
}

static inline Opentelemetry__Proto__Common__V1__AnyValue *msgpack_integer_to_otlp_any_value(struct msgpack_object *o)
{
    Opentelemetry__Proto__Common__V1__AnyValue *result;

    result = otlp_any_value_initialize(o->type, 0);

    if (result != NULL) {
        if (o->type == MSGPACK_OBJECT_POSITIVE_INTEGER) {
            result->int_value = (int64_t) o->via.u64;
        }
        else {
            result->int_value = o->via.i64;
        }
    }

    return result;
}

static inline Opentelemetry__Proto__Common__V1__AnyValue *msgpack_float_to_otlp_any_value(struct msgpack_object *o)
{
    Opentelemetry__Proto__Common__V1__AnyValue *result;

    result = otlp_any_value_initialize(o->type, 0);

    if (result != NULL) {
        result->double_value = o->via.f64;
    }

    return result;
}

static inline Opentelemetry__Proto__Common__V1__AnyValue *msgpack_string_to_otlp_any_value(struct msgpack_object *o)
{
    Opentelemetry__Proto__Common__V1__AnyValue *result;

    result = otlp_any_value_initialize(MSGPACK_OBJECT_STR, 0);

    if (result != NULL) {
        result->string_value = flb_strndup(o->via.str.ptr, o->via.str.size);

        if (result->string_value == NULL) {
            otlp_any_value_destroy(result);

            result = NULL;
        }
    }

    return result;
}

static inline Opentelemetry__Proto__Common__V1__AnyValue *msgpack_nil_to_otlp_any_value(struct msgpack_object *o)
{
    Opentelemetry__Proto__Common__V1__AnyValue *result;

    result = otlp_any_value_initialize(MSGPACK_OBJECT_NIL, 0);

    if (result != NULL) {
        result->string_value = NULL;
    }

    return result;
}

static inline Opentelemetry__Proto__Common__V1__AnyValue *msgpack_bin_to_otlp_any_value(struct msgpack_object *o)
{
    Opentelemetry__Proto__Common__V1__AnyValue *result;

    result = otlp_any_value_initialize(MSGPACK_OBJECT_BIN, 0);

    if (result != NULL) {
        result->bytes_value.len = o->via.bin.size;
        result->bytes_value.data = flb_malloc(o->via.bin.size);

        if (result->bytes_value.data == NULL) {
            otlp_any_value_destroy(result);

            result = NULL;
        }

        memcpy(result->bytes_value.data, o->via.bin.ptr, o->via.bin.size);
    }

    return result;
}

static inline Opentelemetry__Proto__Common__V1__AnyValue *msgpack_array_to_otlp_any_value(struct msgpack_object *o)
{
    size_t                                      entry_count;
    Opentelemetry__Proto__Common__V1__AnyValue *entry_value;
    Opentelemetry__Proto__Common__V1__AnyValue *result;
    size_t                                      index;
    msgpack_object                             *p;

    entry_count = o->via.array.size;
    result = otlp_any_value_initialize(MSGPACK_OBJECT_ARRAY, entry_count);

    p = o->via.array.ptr;

    if (result != NULL) {
        index = 0;

        for (index = 0 ; index < entry_count ; index++) {
            entry_value = msgpack_object_to_otlp_any_value(&p[index]);

            if (entry_value == NULL) {
                otlp_any_value_destroy(result);

                result = NULL;

                break;
            }

            result->array_value->values[index] = entry_value;
        }
    }

    return result;
}

static inline Opentelemetry__Proto__Common__V1__KeyValue *msgpack_kv_to_otlp_any_value(struct msgpack_object_kv *input_pair)
{
    Opentelemetry__Proto__Common__V1__KeyValue *kv;

    kv = otlp_kvpair_value_initialize();
    if (kv == NULL) {
        flb_errno();

        return NULL;
    }

    kv->key = flb_strndup(input_pair->key.via.str.ptr, input_pair->key.via.str.size);
    if (kv->key == NULL) {
        flb_errno();
        flb_free(kv);

        return NULL;
    }

    kv->value = msgpack_object_to_otlp_any_value(&input_pair->val);
    if (kv->value == NULL) {
        flb_free(kv->key);
        flb_free(kv);

        return NULL;
    }

    return kv;
}

static inline Opentelemetry__Proto__Common__V1__KeyValue **msgpack_map_to_otlp_kvarray(struct msgpack_object *o, size_t *entry_count)
{
    Opentelemetry__Proto__Common__V1__KeyValue **result;
    size_t                                       index;
    msgpack_object_kv                           *kv;

    *entry_count = o->via.map.size;
    result = flb_calloc(*entry_count, sizeof(Opentelemetry__Proto__Common__V1__KeyValue *));

    if (result != NULL) {
        for (index = 0; index < *entry_count; index++) {
            kv = &o->via.map.ptr[index];
            result[index] = msgpack_kv_to_otlp_any_value(kv);
        }
    }
    else {
        *entry_count = 0;
    }

    return result;
}

static inline Opentelemetry__Proto__Common__V1__AnyValue *msgpack_map_to_otlp_any_value(struct msgpack_object *o)
{
    size_t                                      entry_count;
    Opentelemetry__Proto__Common__V1__AnyValue *result;
    Opentelemetry__Proto__Common__V1__KeyValue *keyvalue;
    size_t                                      index;
    msgpack_object_kv                          *kv;

    entry_count = o->via.map.size;
    result = otlp_any_value_initialize(MSGPACK_OBJECT_MAP, entry_count);

    if (result != NULL) {

        for (index = 0; index < entry_count; index++) {
            kv = &o->via.map.ptr[index];
            keyvalue = msgpack_kv_to_otlp_any_value(kv);
            result->kvlist_value->values[index] = keyvalue;
        }
    }

    return result;
}

static inline Opentelemetry__Proto__Common__V1__AnyValue *msgpack_object_to_otlp_any_value(struct msgpack_object *o)
{
    Opentelemetry__Proto__Common__V1__AnyValue *result;

    result = NULL;

    switch (o->type) {
        case MSGPACK_OBJECT_NIL:
            result = msgpack_nil_to_otlp_any_value(o);
            break;

        case MSGPACK_OBJECT_BOOLEAN:
            result = msgpack_boolean_to_otlp_any_value(o);
            break;

        case MSGPACK_OBJECT_POSITIVE_INTEGER:
        case MSGPACK_OBJECT_NEGATIVE_INTEGER:
            result = msgpack_integer_to_otlp_any_value(o);
            break;

        case MSGPACK_OBJECT_FLOAT32:
        case MSGPACK_OBJECT_FLOAT64:
            result = msgpack_float_to_otlp_any_value(o);
            break;

        case MSGPACK_OBJECT_STR:
            result = msgpack_string_to_otlp_any_value(o);
            break;

        case MSGPACK_OBJECT_MAP:
            result = msgpack_map_to_otlp_any_value(o);
            break;

        case MSGPACK_OBJECT_BIN:
            result = msgpack_bin_to_otlp_any_value(o);
            break;

        case MSGPACK_OBJECT_ARRAY:
            result = msgpack_array_to_otlp_any_value(o);
            break;

        default:
            break;
    }

    /* This function will fail if it receives an object with
     * type MSGPACK_OBJECT_EXT
     */

    return result;
}

static int flush_to_otel(struct opentelemetry_context *ctx,
                         struct flb_event_chunk *event_chunk,
                         Opentelemetry__Proto__Logs__V1__LogRecord **logs,
                         size_t log_count)
{
    Opentelemetry__Proto__Collector__Logs__V1__ExportLogsServiceRequest export_logs;
    Opentelemetry__Proto__Logs__V1__ScopeLogs scope_log;
    Opentelemetry__Proto__Logs__V1__ResourceLogs resource_log;
    Opentelemetry__Proto__Logs__V1__ResourceLogs *resource_logs[1];
    Opentelemetry__Proto__Logs__V1__ScopeLogs *scope_logs[1];
    Opentelemetry__Proto__Common__V1__KeyValue **attributes_list;
    Opentelemetry__Proto__Common__V1__KeyValue *attributes;
    size_t kv_size;
    size_t kv_index;
    struct mk_list *kv_head;
    struct flb_kv *kv;
    int index;

    void *body;
    unsigned len;
    int res;
	/* json_t *root; */
	/* json_error_t error; */
	/* root = json_loads("{\"a\": }", 0, &error); */
	/* if (!root) { */
	/* 	printf("error: on line %d: %s\n", error.line, error.text); */
	/* } */
	/* if (json_is_object(root)) { */
	/* 	printf("is object\n"); */

	/* } */

    opentelemetry__proto__collector__logs__v1__export_logs_service_request__init(&export_logs);
    opentelemetry__proto__logs__v1__resource_logs__init(&resource_log);
    opentelemetry__proto__logs__v1__scope_logs__init(&scope_log);

    scope_log.log_records = logs;
    scope_log.n_log_records = log_count;
    scope_logs[0] = &scope_log;

    resource_log.scope_logs =  scope_logs;
    resource_log.n_scope_logs = 1;
    resource_logs[0] = &resource_log;

    kv_size = mk_list_size(&(ctx->kv_labels));
    attributes_list = flb_calloc(kv_size, sizeof(Opentelemetry__Proto__Common__V1__KeyValue *));
    if (attributes_list == NULL) {
            flb_errno();
            return -1;
    }
    attributes = flb_calloc(kv_size, sizeof(Opentelemetry__Proto__Common__V1__KeyValue));
    if (attributes == NULL) {
            flb_errno();
            return -1;
    }
    for(index = 0; index < kv_size; index++) {
            attributes_list[index] = &attributes[index];
    }


    kv_index = 0;
    mk_list_foreach(kv_head, &ctx->kv_labels) {
        kv = mk_list_entry(kv_head, struct flb_kv, _head);
        opentelemetry__proto__common__v1__key_value__init(&attributes[kv_index]);
        attributes[kv_index].key = kv->key;
        attributes[kv_index].value = otlp_any_value_initialize(MSGPACK_OBJECT_STR, 0);
	attributes[kv_index].value->string_value = kv->val;
        kv_index++;
    }

    resource_log.resource = flb_calloc(1, sizeof(Opentelemetry__Proto__Resource__V1__Resource));
    opentelemetry__proto__resource__v1__resource__init(resource_log.resource);
    resource_log.resource->n_attributes = kv_size;
    resource_log.resource->attributes = attributes_list;

    export_logs.resource_logs = resource_logs;
    export_logs.n_resource_logs = 1;

    len = opentelemetry__proto__collector__logs__v1__export_logs_service_request__get_packed_size(&export_logs);
    body = flb_calloc(len, sizeof(char));
    if (!body) {
        flb_errno();
        return FLB_ERROR;
    }

    opentelemetry__proto__collector__logs__v1__export_logs_service_request__pack(&export_logs, body);

    // send post request to opentelemetry with content type application/x-protobuf
    res = http_post(ctx, body, len,
                    event_chunk->tag,
                    flb_sds_len(event_chunk->tag),
                    ctx->logs_uri);

    flb_free(body);
    flb_free(resource_log.resource);
    for (index = 0; index < kv_size; index++) {
        flb_free(attributes[index].value);
    }
    flb_free(attributes);
    flb_free(attributes_list);

    return res;
}

static int process_logs(struct flb_event_chunk *event_chunk,
                        struct flb_output_flush *out_flush,
                        struct flb_input_instance *ins, void *out_context,
                        struct flb_config *config)
{
    size_t                                      log_record_count;
    Opentelemetry__Proto__Logs__V1__LogRecord **log_record_list;
    Opentelemetry__Proto__Logs__V1__LogRecord  *log_records;
    Opentelemetry__Proto__Common__V1__AnyValue *log_object;
    struct flb_log_event_decoder               *decoder;
    struct flb_log_event                        event;
    size_t                                      index;
    struct opentelemetry_context               *ctx;
    int                                         res;

    ctx = (struct opentelemetry_context *) out_context;

    log_record_list = (Opentelemetry__Proto__Logs__V1__LogRecord **) \
        flb_calloc(ctx->batch_size,
                   sizeof(Opentelemetry__Proto__Logs__V1__LogRecord *));

    if (log_record_list == NULL) {
        flb_errno();

        return -1;
    }

    log_records = (Opentelemetry__Proto__Logs__V1__LogRecord *)
        flb_calloc(ctx->batch_size,
                   sizeof(Opentelemetry__Proto__Logs__V1__LogRecord));

    if (log_records == NULL) {
        flb_errno();

        flb_free(log_record_list);

        return -2;
    }

    for(index = 0 ; index < ctx->batch_size ; index++) {
        log_record_list[index] = &log_records[index];
    }

    decoder = flb_log_event_decoder_create((char *) event_chunk->data,
                                           event_chunk->size);

    if (decoder == NULL) {
        flb_plg_error(ctx->ins, "could not initialize record decoder");

        flb_free(log_record_list);
        flb_free(log_records);

        return -1;
    }

    log_record_count = 0;

    res = FLB_OK;

    while (flb_log_event_decoder_next(decoder, &event) == 0 &&
           res == FLB_OK) {
        opentelemetry__proto__logs__v1__log_record__init(&log_records[log_record_count]);
        log_records[log_record_count].attributes = \
            msgpack_map_to_otlp_kvarray(event.metadata,
                                        &log_records[log_record_count].n_attributes);

<<<<<<< HEAD
		for (int i=0; i < obj->via.map.size; i++) {
			msgpack_object_kv kv = obj->via.map.ptr[i];
			flb_info("key%d: %s %d\n", i, kv.key.via.str.ptr, kv.key.via.str.size);
			flb_info("value%d type: %d\n", i, kv.val.type);
			if (kv.val.type == MSGPACK_OBJECT_STR) {
				flb_info("value%d: %s %d\n", i, kv.val.via.str.ptr, kv.val.via.str.size);
			}
		}

        log_object = msgpack_object_to_otlp_any_value(obj);
=======
        log_object = msgpack_object_to_otlp_any_value(event.body);
>>>>>>> e0804629

        if (log_object == NULL) {
            flb_plg_error(ctx->ins, "log event conversion failure");
            res = FLB_ERROR;
            continue;
        }


        log_records[log_record_count].body = log_object;
        log_records[log_record_count].time_unix_nano = flb_time_to_nanosec(&event.timestamp);

        log_record_count++;

        if (log_record_count >= ctx->batch_size) {
            res = flush_to_otel(ctx,
                                event_chunk,
                                log_record_list,
                                log_record_count);

            clear_array(log_record_list, log_record_count);

            log_record_count = 0;
        }
    }

    flb_log_event_decoder_destroy(decoder);

    if (log_record_count > 0 &&
        res == FLB_OK) {
        res = flush_to_otel(ctx,
                            event_chunk,
                            log_record_list,
                            log_record_count);

        clear_array(log_record_list, log_record_count);
    }

    flb_free(log_record_list);
    flb_free(log_records);

    return res;
}

static int process_metrics(struct flb_event_chunk *event_chunk,
                    struct flb_output_flush *out_flush,
                    struct flb_input_instance *ins, void *out_context,
                    struct flb_config *config)
{
    int c = 0;
    int ok;
    int ret;
    int result;
    cfl_sds_t encoded_chunk;
    flb_sds_t buf = NULL;
    size_t diff = 0;
    size_t off = 0;
    struct cmt *cmt;
    struct opentelemetry_context *ctx = out_context;

    /* Initialize vars */
    ctx = out_context;
    ok = CMT_DECODE_MSGPACK_SUCCESS;
    result = FLB_OK;

    /* Buffer to concatenate multiple metrics contexts */
    buf = flb_sds_create_size(event_chunk->size);
    if (!buf) {
        flb_plg_error(ctx->ins, "could not allocate outgoing buffer");
        return FLB_RETRY;
    }

    flb_plg_debug(ctx->ins, "cmetrics msgpack size: %lu",
                  event_chunk->size);

    /* Decode and encode every CMetric context */
    diff = 0;
    while ((ret = cmt_decode_msgpack_create(&cmt,
                                            (char *) event_chunk->data,
                                            event_chunk->size, &off)) == ok) {
        /* append labels set by config */
        append_labels(ctx, cmt);

        /* Create a OpenTelemetry payload */
        encoded_chunk = cmt_encode_opentelemetry_create(cmt);
        if (encoded_chunk == NULL) {
            flb_plg_error(ctx->ins,
                          "Error encoding context as opentelemetry");
            result = FLB_ERROR;
            goto exit;
        }

        flb_plg_debug(ctx->ins, "cmetric_id=%i decoded %lu-%lu payload_size=%lu",
                      c, diff, off, flb_sds_len(encoded_chunk));
        c++;
        diff = off;

        /* concat buffer */
        flb_sds_cat_safe(&buf, encoded_chunk, flb_sds_len(encoded_chunk));

        /* release */
        cmt_encode_opentelemetry_destroy(encoded_chunk);
        cmt_destroy(cmt);
    }

    if (ret == CMT_DECODE_MSGPACK_INSUFFICIENT_DATA && c > 0) {
        flb_plg_debug(ctx->ins, "final payload size: %lu", flb_sds_len(buf));
        if (buf && flb_sds_len(buf) > 0) {
            /* Send HTTP request */
            result = http_post(ctx, buf, flb_sds_len(buf),
                               event_chunk->tag,
                               flb_sds_len(event_chunk->tag),
                               ctx->metrics_uri);

            /* Debug http_post() result statuses */
            if (result == FLB_OK) {
                flb_plg_debug(ctx->ins, "http_post result FLB_OK");
            }
            else if (result == FLB_ERROR) {
                flb_plg_debug(ctx->ins, "http_post result FLB_ERROR");
            }
            else if (result == FLB_RETRY) {
                flb_plg_debug(ctx->ins, "http_post result FLB_RETRY");
            }
        }
        flb_sds_destroy(buf);
        buf = NULL;
        return result;
    }
    else {
        flb_plg_error(ctx->ins, "Error decoding msgpack encoded context");
        return FLB_ERROR;
    }

exit:
    if (buf) {
        flb_sds_destroy(buf);
    }
    return result;
}

static int process_traces(struct flb_event_chunk *event_chunk,
                          struct flb_output_flush *out_flush,
                          struct flb_input_instance *ins, void *out_context,
                          struct flb_config *config)
{
    int ok;
    int ret;
    int result;
    cfl_sds_t encoded_chunk;
    flb_sds_t buf = NULL;
    size_t off = 0;
    struct ctrace *ctr;
    struct opentelemetry_context *ctx = out_context;

    /* Initialize vars */
    ctx = out_context;
    ok = 0;
    result = FLB_OK;

    buf = flb_sds_create_size(event_chunk->size);
    if (!buf) {
        flb_plg_error(ctx->ins, "could not allocate outgoing buffer");
        return FLB_RETRY;
    }

    flb_plg_debug(ctx->ins, "ctraces msgpack size: %lu",
                  event_chunk->size);

    ret = ctr_decode_msgpack_create(&ctr,
                                    (char *) event_chunk->data,
                                    event_chunk->size, &off);
    if  (ret != ok) {
        flb_plg_error(ctx->ins, "Error decoding msgpack encoded context");
    }

    /* Create a OpenTelemetry payload */
    encoded_chunk = ctr_encode_opentelemetry_create(ctr);
    if (encoded_chunk == NULL) {
        flb_plg_error(ctx->ins,
                      "Error encoding context as opentelemetry");
        result = FLB_ERROR;
        goto exit;
    }

    /* concat buffer */
    flb_sds_cat_safe(&buf, encoded_chunk, flb_sds_len(encoded_chunk));

    /* release */
    ctr_encode_opentelemetry_destroy(encoded_chunk);
    ctr_destroy(ctr);

    flb_plg_debug(ctx->ins, "final payload size: %lu", flb_sds_len(buf));
    if (buf && flb_sds_len(buf) > 0) {
        /* Send HTTP request */
        result = http_post(ctx, buf, flb_sds_len(buf),
                           event_chunk->tag,
                           flb_sds_len(event_chunk->tag),
                           ctx->traces_uri);

        /* Debug http_post() result statuses */
        if (result == FLB_OK) {
            flb_plg_debug(ctx->ins, "http_post result FLB_OK");
        }
        else if (result == FLB_ERROR) {
            flb_plg_debug(ctx->ins, "http_post result FLB_ERROR");
        }
        else if (result == FLB_RETRY) {
            flb_plg_debug(ctx->ins, "http_post result FLB_RETRY");
        }
    }
    flb_sds_destroy(buf);
    buf = NULL;

exit:
    if (buf) {
        flb_sds_destroy(buf);
    }
    return result;
}

static int cb_opentelemetry_exit(void *data, struct flb_config *config)
{
    struct opentelemetry_context *ctx;

    ctx = (struct opentelemetry_context *) data;

    flb_opentelemetry_context_destroy(ctx);

    return 0;
}

static int cb_opentelemetry_init(struct flb_output_instance *ins,
                                 struct flb_config *config,
                                 void *data)
{
    struct opentelemetry_context *ctx;

    ctx = flb_opentelemetry_context_create(ins, config);
    if (!ctx) {
        return -1;
    }

    if (ctx->batch_size <= 0){
        ctx->batch_size = atoi(DEFAULT_LOG_RECORD_BATCH_SIZE);
    }

    flb_output_set_context(ins, ctx);

    return 0;
}

static void cb_opentelemetry_flush(struct flb_event_chunk *event_chunk,
                                   struct flb_output_flush *out_flush,
                                   struct flb_input_instance *ins, void *out_context,
                                   struct flb_config *config)
{
    int result = FLB_RETRY;

        if (event_chunk->type == FLB_INPUT_METRICS){
            result = process_metrics(event_chunk, out_flush, ins, out_context, config);
        }
        else if (event_chunk->type == FLB_INPUT_LOGS){
            result = process_logs(event_chunk, out_flush, ins, out_context, config);
        }
        else if (event_chunk->type == FLB_INPUT_TRACES){
            result = process_traces(event_chunk, out_flush, ins, out_context, config);
        }
    FLB_OUTPUT_RETURN(result);
}

/* Configuration properties map */
static struct flb_config_map config_map[] = {
    {
     FLB_CONFIG_MAP_SLIST_1, "add_label", NULL,
     FLB_CONFIG_MAP_MULT, FLB_TRUE, offsetof(struct opentelemetry_context,
                                             add_labels),
     "Adds a custom label to the metrics use format: 'add_label name value'"
    },

    {
     FLB_CONFIG_MAP_STR, "proxy", NULL,
     0, FLB_FALSE, 0,
     "Specify an HTTP Proxy. The expected format of this value is http://host:port. "
    },
    {
     FLB_CONFIG_MAP_STR, "http_user", NULL,
     0, FLB_TRUE, offsetof(struct opentelemetry_context, http_user),
     "Set HTTP auth user"
    },
    {
     FLB_CONFIG_MAP_STR, "http_passwd", "",
     0, FLB_TRUE, offsetof(struct opentelemetry_context, http_passwd),
     "Set HTTP auth password"
    },
    {
     FLB_CONFIG_MAP_SLIST_1, "header", NULL,
     FLB_CONFIG_MAP_MULT, FLB_TRUE, offsetof(struct opentelemetry_context, headers),
     "Add a HTTP header key/value pair. Multiple headers can be set"
    },
    {
     FLB_CONFIG_MAP_STR, "metrics_uri", "/v1/metrics",
     0, FLB_TRUE, offsetof(struct opentelemetry_context, metrics_uri),
     "Specify an optional HTTP URI for the target OTel endpoint."
    },
    {
     FLB_CONFIG_MAP_STR, "logs_uri", "/v1/logs",
     0, FLB_TRUE, offsetof(struct opentelemetry_context, logs_uri),
     "Specify an optional HTTP URI for the target OTel endpoint."
    },
    {
     FLB_CONFIG_MAP_STR, "traces_uri", "/v1/traces",
     0, FLB_TRUE, offsetof(struct opentelemetry_context, traces_uri),
     "Specify an optional HTTP URI for the target OTel endpoint."
    },
    {
     FLB_CONFIG_MAP_BOOL, "log_response_payload", "true",
     0, FLB_TRUE, offsetof(struct opentelemetry_context, log_response_payload),
     "Specify if the response paylod should be logged or not"
    },
    {
      FLB_CONFIG_MAP_INT, "batch_size", DEFAULT_LOG_RECORD_BATCH_SIZE,
      0, FLB_TRUE, offsetof(struct opentelemetry_context, batch_size),
      "Set the maximum number of log records to be flushed at a time"
    },
    {
     FLB_CONFIG_MAP_STR, "compress", NULL,
     0, FLB_FALSE, 0,
     "Set payload compression mechanism. Option available is 'gzip'"
    },
    /* EOF */
    {0}
};

/* Plugin reference */
struct flb_output_plugin out_opentelemetry_plugin = {
    .name        = "opentelemetry",
    .description = "OpenTelemetry",
    .cb_init     = cb_opentelemetry_init,
    .cb_flush    = cb_opentelemetry_flush,
    .cb_exit     = cb_opentelemetry_exit,
    .config_map  = config_map,
    .event_type  = FLB_OUTPUT_LOGS | FLB_OUTPUT_METRICS | FLB_OUTPUT_TRACES,
    .flags       = FLB_OUTPUT_NET | FLB_IO_OPT_TLS,
};<|MERGE_RESOLUTION|>--- conflicted
+++ resolved
@@ -914,20 +914,7 @@
             msgpack_map_to_otlp_kvarray(event.metadata,
                                         &log_records[log_record_count].n_attributes);
 
-<<<<<<< HEAD
-		for (int i=0; i < obj->via.map.size; i++) {
-			msgpack_object_kv kv = obj->via.map.ptr[i];
-			flb_info("key%d: %s %d\n", i, kv.key.via.str.ptr, kv.key.via.str.size);
-			flb_info("value%d type: %d\n", i, kv.val.type);
-			if (kv.val.type == MSGPACK_OBJECT_STR) {
-				flb_info("value%d: %s %d\n", i, kv.val.via.str.ptr, kv.val.via.str.size);
-			}
-		}
-
-        log_object = msgpack_object_to_otlp_any_value(obj);
-=======
         log_object = msgpack_object_to_otlp_any_value(event.body);
->>>>>>> e0804629
 
         if (log_object == NULL) {
             flb_plg_error(ctx->ins, "log event conversion failure");
